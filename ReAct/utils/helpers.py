--- conflicted
+++ resolved
@@ -4,11 +4,9 @@
 import jax
 import jax.numpy as jnp
 import torch
-<<<<<<< HEAD
+
 
 from jax import tree_util as jtu
-=======
->>>>>>> a318785f
 from jaxtyping import Array, PRNGKeyArray
 from typing import Optional
 
@@ -42,7 +40,6 @@
     
     if isinstance(x, torch.Tensor):
         return jnp.array(x.detach().cpu().numpy())
-<<<<<<< HEAD
     elif isinstance(x, list) and isinstance(x[0], tuple):
         # i.e, x is a list of tuples
         output = process_seq(x)
@@ -84,22 +81,4 @@
     elems, counts = jnp.unique(out, return_counts=True)
     df = pd.DataFrame({'elems': elems, 'counts': counts})
     fig = px.bar(df, x='elems', y='counts')
-    fig.show()
-=======
-    elif isinstance(x, list):
-        # x is a list of tuples
-        output = process_seq(x)
-        output_x, output_y, output_z = zip(*output)
-        
-        return jnp.stack(output_x), jnp.stack(output_y), jnp.stack(output_z)
-    else:
-        return jnp.array(x)
-
-def get_rand_nums(key: PRNGKeyArray, lower_bound: int, upper_bound: int, bsz: int) -> Array:
-    random_numbers = jax.random.randint(key, shape=(bsz,), minval=lower_bound, maxval=upper_bound)
-    return random_numbers
-
-if __name__ == '__main__':
-    key = jax.random.PRNGKey(0)
-    print(get_rand_nums(key, 0, 2, 10))
->>>>>>> a318785f
+    fig.show()
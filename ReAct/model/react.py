--- conflicted
+++ resolved
@@ -1,81 +1,10 @@
-<<<<<<< HEAD
-=======
 from functools import partial
->>>>>>> 17003593
 from typing import Optional, Tuple, Union
 
 import equinox as eqx
 import jax
 import jax.numpy as jnp
 from jaxtyping import Array, PRNGKeyArray, PyTree
-<<<<<<< HEAD
-
-from .blocks import AttentionBlock, LinearProj, LiteAttention, MLP
-
-class RecurrentModule(eqx.Module):
-    '''
-    Bunch of AttentionBlocks in a pseuo-LSTM fashion
-    '''
-    num_blocks: int = eqx.field(static=True)
-    
-    attention_blocks: PyTree[AttentionBlock]
-    forget_gate: LinearProj
-    ctx_gate: LinearProj
-    reshape_layer: LinearProj
-
-    def __init__(self,
-                 seqlen: int,
-                 drop_rate: float,
-                 n_heads: int,
-                 num_blocks: int,
-                 bottleneck: int,
-                 key: PRNGKeyArray):
-        
-        self.num_blocks = num_blocks
-        keys = jax.random.split(key, num_blocks)
-        
-        make_block: callable = lambda k: AttentionBlock(  # noqa: E731
-            seqlen, n_heads, drop_rate, bottleneck, k
-        )
-
-        self.reshape_layer = LinearProj(bottleneck * 2, bottleneck, key=key)
-        self.forget_gate = MLP(bottleneck, bottleneck, p=drop_rate, key=key)
-        self.ctx_gate = MLP(bottleneck, bottleneck, p=drop_rate, key=key)
-
-        self.attention_blocks = eqx.filter(eqx.filter_vmap(make_block)(keys), eqx.is_array_like)
-    
-    def __call__(self,
-                 x: Array,
-                 input_arr: Array,
-                 pad_mask: Array,
-                 enable_dropout: bool,
-                 key: PRNGKeyArray) -> Tuple[Array, Array]:
-
-        keys = jax.random.split(key, self.num_blocks)
-        dynamic_part, static_part = eqx.partition(self.attention_blocks, eqx.is_array_like,
-                                                  is_leaf=lambda x: isinstance(x, eqx.nn.Dropout))
-        
-        x = self.reshape_layer(x) # (seqlen, width * 2) -> (seqlen, width)
-        
-        def f(input_tup: Tuple[Array, int], _dynamic_bl: PyTree) -> Tuple[Tuple[Array, int], None]:
-            x, idx = input_tup # i is the iteration index
-            
-            block = eqx.combine(_dynamic_bl, static_part) # reconstruct the block
-            
-            x = jax.lax.cond(idx == 0,
-                             lambda: block(x, input_arr, pad_mask, enable_dropout, keys[idx]),
-                             lambda: block(x, x, pad_mask, enable_dropout, keys[idx]))
-            
-            return (x, idx + 1), x
-
-        out, history = eqx.internal.scan(f=f, init=(x, 0), xs=dynamic_part, kind='lax')
-        history = history.mean(0)
-        
-        input_arr *= jax.nn.sigmoid(self.forget_gate(history, True, key))
-        input_arr += self.ctx_gate(history, True, key)
-
-        return out[0], input_arr
-=======
 from jmp import Policy
 
 from .blocks import LinearProj, LiteAttention, AttentionBlock, lerp, GatedBlock
@@ -155,7 +84,6 @@
         )
 
         return policy.cast_to_output((out, ctx_state))
->>>>>>> 17003593
 
 class React(eqx.Module):
     '''
@@ -164,34 +92,13 @@
     __name__ = 'ReAct'
 
     max_iters: int = eqx.field(static=True)
-<<<<<<< HEAD
-    
-    pos_enc: Array
-=======
     width: int = eqx.field(static=True)
     
->>>>>>> 17003593
     embed_layer: eqx.nn.Embedding
     main_block: LiteAttention
     post_ln: eqx.nn.LayerNorm
     out_head: eqx.Module
 
-<<<<<<< HEAD
-    def __init__(self,
-                 n_heads: int,
-                 seqlen: int,
-                 max_iters: int,
-                 num_blocks: int,
-                 width: int,
-                 drop_rate: float,
-                 vocab_size: int,
-                 key: PRNGKeyArray):
-
-        key1, key2, key3, key4 = jax.random.split(key, 4)
-
-        self.max_iters = max_iters
-        self.iters_weights = jnp.ones((5,), dtype=jnp.bfloat16)
-=======
     def __init__(
         self,
         n_heads: int,
@@ -208,23 +115,13 @@
         self.max_iters = max_iters
         self.width = width
 
->>>>>>> 17003593
         self.embed_layer = eqx.nn.Embedding(vocab_size, width, key=key1)
         self.main_block = RecurrentModule(seqlen, drop_rate, n_heads, num_blocks, width, key=key3)
-
-<<<<<<< HEAD
-        self.main_block = RecurrentModule(seqlen, drop_rate, n_heads, num_blocks, width, key=key2)
 
         self.post_ln = eqx.nn.LayerNorm(width)
         self.out_head = LinearProj(width, vocab_size, key=key4)
 
-    def positional_encoding(self, seq_len, d_model):
-=======
-        self.post_ln = eqx.nn.LayerNorm(width)
-        self.out_head = LinearProj(width, vocab_size, key=key4)
-
     def positional_encoding(self, seq_len: int, d_model: int):
->>>>>>> 17003593
         '''
         Generates the positional encoding for the input sequence
         of shape (batch_size, max_seq_len, d_model) which would be added
@@ -239,45 +136,6 @@
 
         return pe
 
-<<<<<<< HEAD
-    @eqx.filter_jit
-    def iterate_for_steps(self,
-                          interim_thought: Array,
-                          input_arr: Array,
-                          mask: Array,
-                          iters_to_do: int,
-                          enable_dropout: bool,
-                          key: PRNGKeyArray) -> Array:
-
-        # Declaring constants
-        input_arr = input_arr.astype(jnp.bfloat16)
-        interim_thought = interim_thought.astype(jnp.bfloat16)
-        mask = mask.astype(jnp.bfloat16)
-
-        def body_fun(carry: Tuple[Array, Array], idx: int) -> Tuple[Array, Array]:
-            thought, ctx_state = carry
-            
-            latent = jnp.concatenate([input_arr, thought], axis=-1) # (seqlen, width * 2)
-            latent, ctx_state = self.main_block(latent, ctx_state, mask, enable_dropout, key) # (seqlen, width)
-            latent = jax.vmap(self.post_ln)(latent)  # Post-LN for stability 
-            
-            return (latent, ctx_state), ctx_state
-
-        final_val, history = eqx.internal.scan(
-            f=body_fun, init=(interim_thought, input_arr), xs=jnp.arange(5), kind="checkpointed"
-        )
-
-        return final_val[0]
-
-    @eqx.filter_jit
-    def __call__(self,
-                 input_arr: Union[Array, Tuple[Array, Array]],
-                 iters_to_do: int,
-                 pad_mask: Array,
-                 prev_thought: bool = False,
-                 is_training: bool = True,
-                 key: Optional[PRNGKeyArray] = None) -> Tuple[Array, Array]:
-=======
     @partial(jax.jit, static_argnums=(4, 5, 6))
     def iterate_for_steps(
         self,
@@ -323,21 +181,10 @@
         is_training: bool = True,
         key: Optional[PRNGKeyArray] = None,
     ) -> Tuple[Array, Array]:
->>>>>>> 17003593
 
         if prev_thought:
             assert isinstance(input_arr, tuple), 'prev_thought is True, but input_arr is not a tuple'
             input_arr, interim_thought = input_arr
-<<<<<<< HEAD
-            input_arr = jax.vmap(self.embed_layer)(input_arr) + self.pos_enc # (batch, seqlen, bottleneck)
-        else:
-            input_arr = jax.vmap(self.embed_layer)(input_arr) + self.pos_enc # (batch, seqlen, bottleneck)
-            interim_thought = input_arr.copy() # has to be a copy of the embedded + projected input array
-
-        output = self.iterate_for_steps(interim_thought, input_arr, pad_mask, iters_to_do, is_training, key) # (batch, seqlen, bottleneck)
-
-        return self.out_head(output), output
-=======
             input_arr = jax.vmap(self.embed_layer)(input_arr) # (batch, seqlen, bottleneck)
         else:
             input_arr = jax.vmap(self.embed_layer)(input_arr) # (batch, seqlen, bottleneck)
@@ -347,5 +194,4 @@
 
         output = self.iterate_for_steps(interim_thought, input_arr, pad_mask, iters_to_do, is_training, key) # (batch, seqlen, bottleneck)
 
-        return jax.vmap(self.out_head)(output), output
->>>>>>> 17003593
+        return jax.vmap(self.out_head)(output), output
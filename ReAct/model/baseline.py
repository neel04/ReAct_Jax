--- conflicted
+++ resolved
@@ -4,10 +4,7 @@
 import jax
 import jax.numpy as jnp
 from jaxtyping import Array, PRNGKeyArray, PyTree
-<<<<<<< HEAD
-=======
 from jmp import Policy
->>>>>>> 17003593
 
 from .blocks import AttentionBlock, LinearProj
 
@@ -44,20 +41,6 @@
         enable_dropout: bool = True
         key: PRNGKeyArray = key
         
-<<<<<<< HEAD
-        # static_part are activations etc.
-        # dynamic_part are the parameters
-        dynamic_part, static_part = eqx.partition(self.attention_blocks, eqx.is_array_like,
-                                                  is_leaf=lambda x: isinstance(x, eqx.nn.Dropout))
-        
-        def f(input_arr: Array, _dynamic_bl: PyTree):
-            block = eqx.combine(_dynamic_bl, static_part)
-            return block(input_arr, input_arr, pad_mask, enable_dropout, key), None
-
-        out, _ = eqx.internal.scan(f=f, init=input_arr, xs=dynamic_part, kind='lax')
-        
-        return out
-=======
         input_arr, pad_mask = policy.cast_to_compute((input_arr, pad_mask))
         
         dynamic_part, static_part = eqx.partition(self.attention_blocks, eqx.is_array_like,
@@ -72,7 +55,6 @@
         out, _ = jax.lax.scan(f=f, init=input_arr, xs=dynamic_part)
         
         return policy.cast_to_output(out)
->>>>>>> 17003593
         
 class GPT(eqx.Module):
     '''
@@ -122,16 +104,7 @@
                  enable_dropout: bool,
                  key: PRNGKeyArray) -> Array:
         
-<<<<<<< HEAD
-        input_arr = jax.vmap(self.embed_layer)(input_arr) + self.pos_enc
-        input_arr = input_arr.astype(jnp.bfloat16)
-        
-        output = self.main_block(input_arr, pad_mask, enable_dropout, key)
-        
-        return self.out_head(output)
-=======
         input_arr = jax.vmap(self.embed_layer)(input_arr)
->>>>>>> 17003593
 
         input_arr, pad_mask = policy.cast_to_compute((input_arr, pad_mask))
 

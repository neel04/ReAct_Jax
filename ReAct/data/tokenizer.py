<<<<<<< HEAD
from typing import List, Optional, Dict
from tokenizers import normalizers
from transformers import AutoTokenizer
=======
from typing import Dict, List, Optional

from tokenizers import normalizers
>>>>>>> 17003593
from tokenizers.normalizers import NFD, Lowercase, StripAccents
from tokenizers.processors import TemplateProcessing
from transformers import AutoTokenizer

class Tok:
    def __init__(self, vocab_dir: Optional[str], max_length: int):
        self.vocab_dir = vocab_dir
        self.max_length = max_length
        
        if vocab_dir is not None:
            self.tokenizer = AutoTokenizer.from_file(f'{self.vocab_dir}/tinytok.json')
        else:
            self.tokenizer = AutoTokenizer.from_pretrained('gpt2')
        
        self.tokenizer.post_processor = TemplateProcessing(
            single="$A <|endoftext|>",
            special_tokens=[
                ("<|endoftext|>", 50526),
            ])
        
        self.tokenizer.normalizer = normalizers.Sequence([
            NFD(),
            Lowercase(),
            StripAccents(),
        ])
        
        self.tokenizer.add_special_tokens({'pad_token': '[PAD]'})
    
    def encode(self, text: List[str]) -> Dict[str, List]:
        return self.tokenizer(text,
                              padding='max_length',
                              max_length=self.max_length,
                              truncation=True)
    
    def decode(self, ids: list):
        # convert ids to a list of ints
        ids = [int(i) for i in ids]
        decoded = self.tokenizer.decode(ids, skip_special_tokens=False)
        
        return decoded.replace('!', '')
    
    def save(self):
        self.tokenizer.save(f'./ReAct/data/{self.dataset}tok.json')
    
    def __repr__(self):
        return f'Tok(dataset={self.dataset}, max_length={self.max_length})'
    
    def __str__(self):
        return f'Tok(dataset={self.dataset}, max_length={self.max_length})'
    
    def __call__(self, text: str):
        return self.encode(text)
    
    def __len__(self):
        return self.max_length

if __name__ == '__main__':
    tok = Tok(None, 32)
    out = tok(['Sam and alice go and stab diana for no good reason (they are pschyopaths)', 'mask off'])
    
    print('Vocab size:', tok.tokenizer.get_vocab_size())
    print(dict(zip(out[0].tokens, out[0].ids)))
    
    print(
        tok.decode([13482, 338, 20854])
    )<|MERGE_RESOLUTION|>--- conflicted
+++ resolved
@@ -1,12 +1,6 @@
-<<<<<<< HEAD
-from typing import List, Optional, Dict
-from tokenizers import normalizers
-from transformers import AutoTokenizer
-=======
 from typing import Dict, List, Optional
 
 from tokenizers import normalizers
->>>>>>> 17003593
 from tokenizers.normalizers import NFD, Lowercase, StripAccents
 from tokenizers.processors import TemplateProcessing
 from transformers import AutoTokenizer

--- conflicted
+++ resolved
@@ -10,12 +10,6 @@
 
 The script takes care of actually pulling the `docker` container, the repo, and running the training loop across a TPU Pod slice automagically.
 
-<<<<<<< HEAD
-> **Make sure to modify the Dockerfile your own API tokens for WandB as well as fill the other flags at the top**
-
-1. Run `run.sh` on your TPU pod slice (tested extensively with TPUv4-32)
-2. Enjoy
-=======
 > [!IMPORTANT]  
 > **Make sure to modify & rebuild the Dockerfile with your own API tokens (for WandB & HuggingFace)**
 
@@ -25,7 +19,6 @@
 1. Run `run.sh` on your TPU pod slice (tested extensively with TPUv4-32)
 2. Declare your `INSTANCE_NAME` from GCP via `export INSTANCE_NAME=<your_instance_name>`
 3. Enjoy
->>>>>>> 17003593
 
 ## Inferencing
 
@@ -77,54 +70,8 @@
 gcloud compute tpus tpu-vm ssh --zone "us-central2-b" $INSTANCE_NAME --worker 'all' --project "react-jax" --command 'sudo docker system prune -f && sudo rm -rf ~/.cache;'
 ```
 
-<<<<<<< HEAD
-First, get a preemptible TPUv4-8 node as a queued resource:
-
-```bash
-gcloud alpha compute tpus queued-resources create $INSTANCE_NAME \
---node-id node-v4 \
---project react-jax \
---zone us-central2-b \
---accelerator-type v4-8 \
---runtime-version tpu-vm-v4-base \
---metadata-from-file startup-script=./run.sh \
---best-effort
-```
-
-Setup the TPU pod slice with basics:
-
-```bash
-gcloud compute tpus tpu-vm ssh $INSTANCE_NAME \
---zone=us-central2-b --worker=all --command="\
-    sudo apt-get update; \
-    sudo snap install nvim --classic; \
-    git clone https://github.com/NvChad/starter ~/.config/nvim && nvim; \
-    echo 'Setup done!'"
-```
-
-And then actually kickoff the training by downloading the script and running it:
-
-```bash
-gcloud compute tpus tpu-vm ssh $INSTANCE_NAME \
---zone=us-central2-b --worker=all --command="\
-    tmux kill-server; sudo rm -rf ./*; \
-    sleep 3s && wget https://gist.githubusercontent.com/neel04/3bfc7e4d9cd746829b7e72f1b6fac5de/raw/run.sh; \
-    sleep 5s && tmux new-session -d 'bash run.sh &> output.log'"
-```
-
-If you get errors regarding workers not being able to sync up at the distributed barrier, do:
-
-```bash
-gcloud compute tpus tpu-vm ssh --zone "us-central2-b" $INSTANCE_NAME --worker 'all' --project "react-jax" --command 'sudo docker system prune -f && sudo rm -rf ~/.cache;'
-```
-
 If Docker is unresponsive, just restart docker service:
 
 ```bash
-=======
-If Docker is unresponsive, just restart docker service:
-
-```bash
->>>>>>> 17003593
 gcloud compute tpus tpu-vm ssh --zone "us-central2-b" $INSTANCE_NAME --worker 'all' --project "react-jax" --command 'sudo systemctl restart docker'
 ```
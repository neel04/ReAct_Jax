{
    "version": "0.2.0",
    "configurations": [
        {
            "name": "Python: Debug train_model.py",
            "type": "debugpy",
            "request": "launch",
            "program": "${workspaceFolder}/train_model.py",
            "console": "integratedTerminal",
            "args": [
                "--debug",
                "--width", "64",
                "--batch_size", "32",
                "--num_blocks", "4",
                "--epochs", "1",
                "--max_iters", "5",
<<<<<<< HEAD
                "--dataset", "minipile",
                "--bf16"
=======
                "--dataset", "github"
>>>>>>> 17003593
            ],
            "justMyCode": false
        }
    ]
}<|MERGE_RESOLUTION|>--- conflicted
+++ resolved
@@ -14,12 +14,7 @@
                 "--num_blocks", "4",
                 "--epochs", "1",
                 "--max_iters", "5",
-<<<<<<< HEAD
-                "--dataset", "minipile",
-                "--bf16"
-=======
                 "--dataset", "github"
->>>>>>> 17003593
             ],
             "justMyCode": false
         }
